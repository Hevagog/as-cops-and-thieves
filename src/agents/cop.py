from agents.entity import Entity
import pymunk
import gymnasium as gym
import numpy as np

from utils import ObjectType


class Cop(Entity):
    """
    Cop agent; the agent that is trying to catch the thief.
    """

    def __init__(
        self,
        start_position: pymunk.Vec2d,
        space: pymunk.Space,
        group: int,
        filter_category: int = 0b1,
        id: str | None = None,
    ):
        """
        Args:
            start_position (pymunk.Vec2d): The starting position of the agent.
            space (pymunk.Space): The pymunk space in which the agent will be placed.
            group (int): The group to which the agent belongs. Every agent has a distinct group value
            filter_category(int): The category for the agent. It is more general than group. It is used to distinguish between different types of agents.
            id (str | None): The id of the agent.
        """
        self.color = (0, 0, 255, 255)
        self.proximity_coeff = 0.05
        super().__init__(
            start_position=start_position,
            space=space,
            color=self.color,
            id=id,
            group=group,
            filter_category=filter_category,
        )

        self.observation_priorities = [
            ObjectType.THIEF,
            ObjectType.MOVABLE,
            ObjectType.COP,
            ObjectType.WALL,
            ObjectType.EMPTY,
        ]

    def reward(
        self, observation: gym.spaces.Dict, is_terminated: tuple[bool, bool]
    ) -> float:
        """
        Reward function for the cop agent.
        Args:
            observation (gym.spaces.Dict): The observation space of the agent:
                - distance : A numpy array containing the distances from the agent to the first object hit along each ray.
                - object_type : A numpy array containing the type of object detected for each ray, based on pre-defined ObjectType values.
            is_terminated (tuple[bool, bool]): A tuple indicating whether the game is terminated for the cop and thief agents.
        Returns:
            float: The reward for the cop agent.
        """
<<<<<<< HEAD
        time_penalty_per_step = -0.02

=======
>>>>>>> 419ea5c9
        if is_terminated[0]:
            return 1.0
        elif is_terminated[1]:
            return -1.0
<<<<<<< HEAD
        reward = time_penalty_per_step
        thief_mask = observation["object_type"] == ObjectType.THIEF.value
        if thief_mask.any():
            d = observation["distance"][thief_mask].min()
            reward += 1.5 * np.exp(-d / 50.0)  # Sharper reward for proximity
        else:
            reward -= 0.02
=======
        reward = 0.0
        thief_mask = observation["object_type"] == ObjectType.THIEF.value
        if thief_mask.any():
            d = observation["distance"][thief_mask].min()
            reward += 3.0 * np.exp(-d / 100.0) / 10.0  # Sharper reward for proximity
        else:
            reward -= 0.015  # Smaller penalty for not seeing
        # Encourage movement
        # velocity_norm = np.linalg.norm(self.body.velocity)
        # if velocity_norm < 5.0:
        #     reward -= 0.05
>>>>>>> 419ea5c9
        return reward<|MERGE_RESOLUTION|>--- conflicted
+++ resolved
@@ -59,16 +59,12 @@
         Returns:
             float: The reward for the cop agent.
         """
-<<<<<<< HEAD
         time_penalty_per_step = -0.02
-
-=======
->>>>>>> 419ea5c9
+    
         if is_terminated[0]:
             return 1.0
         elif is_terminated[1]:
             return -1.0
-<<<<<<< HEAD
         reward = time_penalty_per_step
         thief_mask = observation["object_type"] == ObjectType.THIEF.value
         if thief_mask.any():
@@ -76,17 +72,4 @@
             reward += 1.5 * np.exp(-d / 50.0)  # Sharper reward for proximity
         else:
             reward -= 0.02
-=======
-        reward = 0.0
-        thief_mask = observation["object_type"] == ObjectType.THIEF.value
-        if thief_mask.any():
-            d = observation["distance"][thief_mask].min()
-            reward += 3.0 * np.exp(-d / 100.0) / 10.0  # Sharper reward for proximity
-        else:
-            reward -= 0.015  # Smaller penalty for not seeing
-        # Encourage movement
-        # velocity_norm = np.linalg.norm(self.body.velocity)
-        # if velocity_norm < 5.0:
-        #     reward -= 0.05
->>>>>>> 419ea5c9
         return reward