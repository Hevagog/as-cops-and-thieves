from typing import Tuple, List
import json
import shapely as shp
import pymunk
import pymunk.pygame_util
import pygame

from utils import get_unit_size


class Map:
    """
    Base class for the map in the environment.
    """

    def __init__(self, map_path: str) -> None:
        """
        Initialize the map.
        Args:
            map_path (str): Path to the JSON file containing the map.
        """
        self.window_dimensions: Tuple[int, int]  # width, height
        self.canvas_dimensions: Tuple[int, int]  # width, height
        self._scaling_factor_x: int  # scene can be larger/smaller than the window
        self._scaling_factor_y: int
        self.blocks = List[shp.Polygon]
        self.cops_count: int
        self.thieves_count: int
        self.cops_positions: List[Tuple[int, int]]
        self.thieves_positions: List[Tuple[int, int]]
        self.unit_size = get_unit_size()

        self._parse_json_map(map_path)

    def _parse_block(self, blk_json):
        blk_type = blk_json.get("type", "rect")  # default to rect
        if blk_type == "rect":
            x, y = blk_json.get("x"), blk_json.get("y")
            if x is None or y is None:
                raise ValueError(
                    "x and y coordinates are required for rectangle blocks."
                )
            # w and h are optional, default to 1
            w = blk_json.get("w") if blk_json.get("w") is not None else 1
            h = blk_json.get("h") if blk_json.get("h") is not None else 1
            vs = [
                (x, y),
                (x + w, y),
                (x + w, y + h),
                (x, y + h),
                (x, y),
            ]
        elif blk_type == "poly":
            vs = blk_json.get("vs")
            if vs is None:
                raise ValueError("Vertices are required for polygon blocks.")
            # Convert vertices to tuples
            vs = [(v.get("x"), v.get("y")) for v in vs]
        else:
            raise ValueError(f"Unknown block type: {blk_type}")
        return shp.Polygon(vs)

    def _parse_json_map(self, map_path: str) -> None:
        """
        Generate the map from the given JSON file.
        Args:
            map_path (str): Path to the JSON file containing the map.
        """
        with open(map_path, "r") as f:
            map_data = json.load(f)
            self.window_dimensions = tuple(map_data["window"].values())
            self.canvas_dimensions = tuple(map_data["canvas"].values())
            blocks = map_data["objects"]["blocks"]
            self.blocks = [self._parse_block(block) for block in blocks]
            agents = map_data["agents"]
            self.agent_spawn_regions = {}
            agent_type_counts = {}
            for agent in agents:
                agent_type = agent["type"]
                count = agent_type_counts.get(agent_type, 0)
                agent_id = f"{agent_type}_{count}"
<<<<<<< HEAD

                if "spawn_regions" in agent:  # Check for plural "spawn_regions" first
                    spawn_data = agent["spawn_regions"]
                    if isinstance(spawn_data, list) and all(
                        isinstance(item, dict) for item in spawn_data
                    ):
                        self.agent_spawn_regions[agent_id] = spawn_data
                    elif isinstance(
                        spawn_data, dict
                    ):  # Handle if spawn_regions is accidentally a single dict
                        self.agent_spawn_regions[agent_id] = [spawn_data]
                        print(
                            f"Warning: Agent {agent_id} 'spawn_regions' is a single dict. Converting to list."
                        )
                    else:
                        print(
                            f"Warning: Agent {agent_id} 'spawn_regions' has invalid format. Ignored. Data: {spawn_data}"
                        )
                elif "spawn_region" in agent:  # Fallback for singular "spawn_region"
                    spawn_data = agent["spawn_region"]
                    if isinstance(spawn_data, dict):
                        self.agent_spawn_regions[agent_id] = [spawn_data]
                    else:
                        print(
                            f"Warning: Agent {agent_id} 'spawn_region' has invalid format. Ignored. Data: {spawn_data}"
                        )

=======
                if "spawn_region" in agent:
                    self.agent_spawn_regions[agent_id] = agent["spawn_region"]
>>>>>>> 419ea5c9
                agent_type_counts[agent_type] = count + 1

            self.cops_positions = [
                (agent["x"], agent["y"]) for agent in agents if agent["type"] == "cop"
            ]
            self.thieves_positions = [
                (agent["x"], agent["y"]) for agent in agents if agent["type"] == "thief"
            ]
            self.cops_count = len(self.cops_positions)
            self.thieves_count = len(self.thieves_positions)

    def populate_space(self, space: pymunk.Space) -> None:
        """
        Populate the pymunk space with the map objects provided in the JSON map file.
        Args:
            space (pymunk.Space): The pymunk space to populate with the map objects.
        """
        for block in self.blocks:
            vs = list(block.exterior.coords)
            block_segment = pymunk.Poly(space.static_body, vs, radius=1)
            space.add(block_segment)


### For now only for basic tests to showcase the map rendering
if __name__ == "__main__":
    map = Map("src\\maps\\maps_templates\\labyrinth.json")
    space = pymunk.Space()
    map.populate_space(space)

    pygame.init()
    screen = pygame.display.set_mode(map.window_dimensions)
    clock = pygame.time.Clock()
    draw_options = pymunk.pygame_util.DrawOptions(screen)
    running = True
    while running:
        for event in pygame.event.get():
            if event.type == pygame.QUIT:
                running = False
        screen.fill((255, 255, 255))
        map.render(screen, [])
        pygame.display.flip()
        clock.tick(60)<|MERGE_RESOLUTION|>--- conflicted
+++ resolved
@@ -79,8 +79,6 @@
                 agent_type = agent["type"]
                 count = agent_type_counts.get(agent_type, 0)
                 agent_id = f"{agent_type}_{count}"
-<<<<<<< HEAD
-
                 if "spawn_regions" in agent:  # Check for plural "spawn_regions" first
                     spawn_data = agent["spawn_regions"]
                     if isinstance(spawn_data, list) and all(
@@ -107,10 +105,6 @@
                             f"Warning: Agent {agent_id} 'spawn_region' has invalid format. Ignored. Data: {spawn_data}"
                         )
 
-=======
-                if "spawn_region" in agent:
-                    self.agent_spawn_regions[agent_id] = agent["spawn_region"]
->>>>>>> 419ea5c9
                 agent_type_counts[agent_type] = count + 1
 
             self.cops_positions = [
